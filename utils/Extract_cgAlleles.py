--- conflicted
+++ resolved
@@ -155,12 +155,12 @@
                 elem=elem.replace('INF-', '')
             auxrow.append(elem)
 
-        
+
         originald2[rowid]=auxrow
         rowid+=1
 
     originald2 = originald2.T
-    
+
     #count number of missing data per genome
     rowid=1
     missingDataCount=[["FILE","number of missing data","percentage"]]
@@ -170,10 +170,6 @@
 		rowid+=1
 
     geneslist = (originald2[:1, 1:])[0]
-<<<<<<< HEAD
-    print(len(geneslist))
-=======
->>>>>>> cd33eec4
     originald2 = originald2.tolist()
 
     # write the output file
@@ -189,23 +185,7 @@
         for stats in missingDataCount:
             f.write(('\t'.join(map(str, stats)))+"\n")
     
-<<<<<<< HEAD
-    #change all missing data to 0
-    if cgPercent <float(1):
-        contents = contents.replace('LNF', '0')
-        contents = contents.replace('PLOT3', '0')
-        contents = contents.replace('PLOT5', '0')
-        contents = contents.replace('ASM', '0')
-        contents = contents.replace('ALM', '0')
-        contents = contents.replace('NIPH', '0')
-        contents = contents.replace('NIPHEM', '0')
-        contents = contents.replace('LOTSC', '0')
-
-    with open(os.path.join(outputfile,"cgMLST.tsv"), 'w') as f:
-        f.write(contents)
-=======
     #~ statswrite += ('\t'.join(map(str, auxList)))
->>>>>>> cd33eec4
 
     print("deleted : %s loci" % totaldeletedgenes)
     print("total loci remaining : " + str(cgMLST))
